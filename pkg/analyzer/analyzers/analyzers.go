package analyzers

import (
	"bytes"
	"encoding/json"
	"io"
	"net/http"
	"sort"

	"github.com/fatih/color"

	"github.com/trufflesecurity/trufflehog/v3/pkg/context"
)

type (
	Analyzer interface {
		Type() AnalyzerType
		Analyze(ctx context.Context, credentialInfo map[string]string) (*AnalyzerResult, error)
	}

	AnalyzerType int

	// AnalyzerResult is the output of analysis.
	AnalyzerResult struct {
		AnalyzerType       AnalyzerType
		Bindings           []Binding
		UnboundedResources []Resource
		Metadata           map[string]any
	}

	Resource struct {
		Name               string
		FullyQualifiedName string
		Type               string
		Metadata           map[string]any
		Parent             *Resource
	}

	Permission struct {
		Value  string
		Parent *Permission
	}

	Binding struct {
		Resource   Resource
		Permission Permission
	}
)

type PermissionType string

const (
	READ       PermissionType = "Read"
	WRITE      PermissionType = "Write"
	READ_WRITE PermissionType = "Read & Write"
	NONE       PermissionType = "None"
	ERROR      PermissionType = "Error"

	FullAccess string = "full_access"
)

const (
	AnalyzerTypeInvalid AnalyzerType = iota
	AnalyzerTypeAirbrake
	AnalyzerAnthropic
	AnalyzerTypeAsana
	AnalyzerTypeBitbucket
	AnalyzerTypeDockerHub
	AnalyzerTypeElevenLabs
	AnalyzerTypeGitHub
	AnalyzerTypeGitLab
	AnalyzerTypeHuggingFace
	AnalyzerTypeMailchimp
	AnalyzerTypeMailgun
	AnalyzerTypeMySQL
	AnalyzerTypeOpenAI
	AnalyzerTypeOpsgenie
	AnalyzerTypePostgres
	AnalyzerTypePostman
	AnalyzerTypeSendgrid
	AnalyzerTypeShopify
	AnalyzerTypeSlack
	AnalyzerTypeSourcegraph
	AnalyzerTypeSquare
	AnalyzerTypeStripe
	AnalyzerTypeTwilio
	AnalyzerTypePrivateKey
	AnalyzerTypeNotion
	AnalyzerTypeDigitalOcean
	AnalyzerTypePlanetScale
	AnalyzerTypeAirtableOAuth
	AnalyzerTypeAirtablePat
	AnalyzerTypeGroq
	AnalyzerTypeLaunchDarkly
	AnalyzerTypeFigma
	AnalyzerTypePlaid
<<<<<<< HEAD
	AnalyzerTypePosthog
=======
	AnalyzerTypeNetlify
>>>>>>> e42153d4
	// Add new items here with AnalyzerType prefix
)

// analyzerTypeStrings maps the enum to its string representation.
var analyzerTypeStrings = map[AnalyzerType]string{
	AnalyzerTypeInvalid:       "Invalid",
	AnalyzerTypeAirbrake:      "Airbrake",
	AnalyzerAnthropic:         "Anthropic",
	AnalyzerTypeAsana:         "Asana",
	AnalyzerTypeBitbucket:     "Bitbucket",
	AnalyzerTypeDigitalOcean:  "DigitalOcean",
	AnalyzerTypeDockerHub:     "DockerHub",
	AnalyzerTypeElevenLabs:    "ElevenLabs",
	AnalyzerTypeGitHub:        "GitHub",
	AnalyzerTypeGitLab:        "GitLab",
	AnalyzerTypeHuggingFace:   "HuggingFace",
	AnalyzerTypeMailchimp:     "Mailchimp",
	AnalyzerTypeMailgun:       "Mailgun",
	AnalyzerTypeMySQL:         "MySQL",
	AnalyzerTypeOpenAI:        "OpenAI",
	AnalyzerTypeOpsgenie:      "Opsgenie",
	AnalyzerTypePostgres:      "Postgres",
	AnalyzerTypePostman:       "Postman",
	AnalyzerTypeSendgrid:      "Sendgrid",
	AnalyzerTypeShopify:       "Shopify",
	AnalyzerTypeSlack:         "Slack",
	AnalyzerTypeSourcegraph:   "Sourcegraph",
	AnalyzerTypeSquare:        "Square",
	AnalyzerTypeStripe:        "Stripe",
	AnalyzerTypeTwilio:        "Twilio",
	AnalyzerTypePrivateKey:    "PrivateKey",
	AnalyzerTypeNotion:        "Notion",
	AnalyzerTypePlanetScale:   "PlanetScale",
	AnalyzerTypeAirtableOAuth: "AirtableOAuth",
	AnalyzerTypeAirtablePat:   "AirtablePat",
	AnalyzerTypeGroq:          "Groq",
	AnalyzerTypeLaunchDarkly:  "LaunchDarkly",
	AnalyzerTypeFigma:         "Figma",
	AnalyzerTypePlaid:         "Plaid",
<<<<<<< HEAD
	AnalyzerTypePosthog:       "Posthog",
=======
	AnalyzerTypeNetlify:       "Netlify",
>>>>>>> e42153d4
	// Add new mappings here
}

// String method to get the string representation of an AnalyzerType.
func (a AnalyzerType) String() string {
	if str, ok := analyzerTypeStrings[a]; ok {
		return str
	}
	return "Unknown"
}

// GetSortedAnalyzerTypes returns a sorted slice of AnalyzerType strings, skipping "Invalid".
func AvailableAnalyzers() []string {
	var analyzerStrings []string

	// Iterate through the map to collect all string values except "Invalid".
	for typ, str := range analyzerTypeStrings {
		if typ != AnalyzerTypeInvalid {
			analyzerStrings = append(analyzerStrings, str)
		}
	}

	// Sort the slice alphabetically.
	sort.Strings(analyzerStrings)

	return analyzerStrings
}

type PermissionStatus struct {
	Value   bool
	IsError bool
}

type HttpStatusTest struct {
	URL     string
	Method  string
	Payload map[string]interface{}
	Params  map[string]string
	Valid   []int
	Invalid []int
	Type    PermissionType
	Status  PermissionStatus
	Risk    string
}

func (h *HttpStatusTest) RunTest(headers map[string]string) error {
	// If body data, marshal to JSON
	var data io.Reader
	if h.Payload != nil {
		jsonData, err := json.Marshal(h.Payload)
		if err != nil {
			return err
		}
		data = bytes.NewBuffer(jsonData)
	}

	// Create new HTTP request
	client := &http.Client{}
	req, err := http.NewRequest(h.Method, h.URL, data)
	if err != nil {
		return err
	}

	// Add custom headers if provided
	for key, value := range headers {
		req.Header.Set(key, value)
	}

	// Execute HTTP Request
	resp, err := client.Do(req)
	if err != nil {
		return err
	}
	defer resp.Body.Close()

	// Check response status code
	switch {
	case StatusContains(resp.StatusCode, h.Valid):
		h.Status.Value = true
	case StatusContains(resp.StatusCode, h.Invalid):
		h.Status.Value = false
	default:
		h.Status.IsError = true
	}
	return nil
}

type Scope struct {
	Name  string
	Tests []interface{}
}

func StatusContains(status int, vals []int) bool {
	for _, v := range vals {
		if status == v {
			return true
		}
	}
	return false
}

func GetWriterFromStatus(status PermissionType) func(a ...interface{}) string {
	switch status {
	case READ:
		return color.New(color.FgYellow).SprintFunc()
	case WRITE:
		return color.New(color.FgGreen).SprintFunc()
	case READ_WRITE:
		return color.New(color.FgGreen).SprintFunc()
	case NONE:
		return color.New().SprintFunc()
	case ERROR:
		return color.New(color.FgRed).SprintFunc()
	default:
		return color.New().SprintFunc()
	}
}

var GreenWriter = color.New(color.FgGreen).SprintFunc()
var YellowWriter = color.New(color.FgYellow).SprintFunc()
var RedWriter = color.New(color.FgRed).SprintFunc()
var DefaultWriter = color.New().SprintFunc()

// BindAllPermissions creates a Binding for each permission to the given
// resource.
func BindAllPermissions(r Resource, perms ...Permission) []Binding {
	bindings := make([]Binding, len(perms))
	for i, perm := range perms {
		bindings[i] = Binding{
			Resource:   r,
			Permission: perm,
		}
	}
	return bindings
}<|MERGE_RESOLUTION|>--- conflicted
+++ resolved
@@ -94,11 +94,8 @@
 	AnalyzerTypeLaunchDarkly
 	AnalyzerTypeFigma
 	AnalyzerTypePlaid
-<<<<<<< HEAD
+	AnalyzerTypeNetlify
 	AnalyzerTypePosthog
-=======
-	AnalyzerTypeNetlify
->>>>>>> e42153d4
 	// Add new items here with AnalyzerType prefix
 )
 
@@ -138,11 +135,8 @@
 	AnalyzerTypeLaunchDarkly:  "LaunchDarkly",
 	AnalyzerTypeFigma:         "Figma",
 	AnalyzerTypePlaid:         "Plaid",
-<<<<<<< HEAD
+	AnalyzerTypeNetlify:       "Netlify",
 	AnalyzerTypePosthog:       "Posthog",
-=======
-	AnalyzerTypeNetlify:       "Netlify",
->>>>>>> e42153d4
 	// Add new mappings here
 }
 
